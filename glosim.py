--- conflicted
+++ resolved
@@ -762,11 +762,7 @@
             
         if printsim:
             fsim = open(prefix+".sim", "w")  
-<<<<<<< HEAD
-            fsim.write("# Distance matrix for %s. Cutoff: %f  Nmax: %d  Lmax: %d  Atoms-sigma: %f  Mu: %f  Central-weight: %f  Zeta: %f  Periodic: %s  Kernel: %s  Ignored_Z: %s  Ignored_Centers_Z: %s " % (filename, coff, nd, ld, gs, mu, centerweight, zeta, periodic, kmode, str(noatom), str(nocenter)) )
-=======
             fsim.write("# Distance matrix for %s. Cutoff: %f  COTW: %f  Nmax: %d  Lmax: %d  Atoms-sigma: %f  Mu: %f  Central-weight: %f  Zeta: %f  Periodic: %s  Kernel: %s  Ignored_Z: %s  Ignored_Centers_Z: %s " % (filename, coff, cotw, nd, ld, gs, mu, centerweight, kcsi, periodic, kmode, str(noatom), str(nocenter)) )
->>>>>>> fe34d67c
             if (usekit):fsim.write( " Using reference kit: %s " % (str(kit)) )
             if (alchemyrules!="none"):fsim.write( " Using alchemy rules: %s " % (alchemyrules) )
             if (kmode=="rematch"): fsim.write( " Regularized parameter: %f " % (reggamma) )
