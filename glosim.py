--- conflicted
+++ resolved
@@ -14,13 +14,8 @@
 from libmatch.environments import alchemy, environ
 from libmatch.structures import structk, structure
 import numpy as np
-<<<<<<< HEAD
 import quippy
 
-
-=======
-from copy import copy 
->>>>>>> bc3ed88e
 def main(filename, nd, ld, coff, gs, mu, centerweight, periodic, kmode, permanenteps, nocenter, noatom, nprocs, verbose=False, envij=None, usekit=False, kit="auto", prefix="",nlandmark=0, printsim=False,ref_xyz="",nsafe=0,rmfrom='ref'):
     print >>sys.stderr, "    ___  __    _____  ___  ____  __  __ ";
     print >>sys.stderr, "   / __)(  )  (  _  )/ __)(_  _)(  \/  )";
