#!/usr/bin/env python
# Computes the matrix of similarities between structures in a xyz file
# by first getting SOAP descriptors for all environments, finding the best
# match between environments using the Hungarian algorithm, and finally
# summing up the environment distances.
# Supports periodic systems, matching between structures with different
# atom number and kinds, and sports the infrastructure for introducing an
# alchemical similarity kernel to match different atomic species

<<<<<<< HEAD
import quippy
import sys, time,ast
=======
import sys, time
>>>>>>> 19c02635
from multiprocessing import Process, Value, Array
import argparse
from random import randint
from libmatch.environments import alchemy, environ
from libmatch.structures import structk, structure
import numpy as np
<<<<<<< HEAD
from copy import copy 
def main(filename, nd, ld, coff, gs, mu, centerweight, periodic, kmode, permanenteps, nocenter, noatom, nprocs, verbose=False, envij=None, usekit=False, kit="auto",alchemyrules="none", prefix="",nlandmark=0, printsim=False,ref_xyz="",nsafe=0,rmfrom='ref'):
=======
import quippy

def main(filename, nd, ld, coff, gs, mu, centerweight, periodic, kmode, permanenteps, nocenter, noatom, nprocs, verbose=False, envij=None, usekit=False, kit="auto", prefix="",nlandmark=0, printsim=False,ref_xyz="",nsafe=0,rmfrom='ref'):
>>>>>>> 19c02635
    print >>sys.stderr, "    ___  __    _____  ___  ____  __  __ ";
    print >>sys.stderr, "   / __)(  )  (  _  )/ __)(_  _)(  \/  )";
    print >>sys.stderr, "  ( (_-. )(__  )(_)( \__ \ _)(_  )    ( ";
    print >>sys.stderr, "   \___/(____)(_____)(___/(____)(_/\/\_)";
    print >>sys.stderr, "                                        ";
    print >>sys.stderr, "                                         ";
    filename = filename[0]
    # sets a few defaults 
    if prefix=="": prefix=filename
    if prefix.endswith('.xyz'): prefix=prefix[:-4]

    # reads input file using quippy
    print >> sys.stderr, "Reading input file", filename
    al = quippy.AtomsList(filename);
    print >> sys.stderr, len(al.n) , " Configurations Read"
    if (ref_xyz !=""):
        print >> sys.stderr, "================================REFERENCE XYZ FILE GIVEN=====================================\n",
        print >> sys.stderr, "Only Rectangular Matrix Containing Distances Between Two Sets of Input Files Will be Computed.\n",
        print >> sys.stderr, "Reading Referance xyz file: ", ref_xyz
        alref = quippy.AtomsList(ref_xyz);
        print >> sys.stderr, len(alref.n) , " Configurations Read"


   # Checking which frames needs to be removed.
    if periodic and nsafe>0  and kmode!="average":
      print >> sys.stderr, len(al.n) , "nsafe= ",nsafe, " given: Checking for frames to remove."
      if ref_xyz=="":
         rmlist=[]
         for  iframe in range (len(al.n)):
           na=al[iframe].n
           for jframe in range(len(al.n)):
            if jframe not in rmlist:
             nb=al[jframe].n
             ncom=lcm(na,nb)
             if ncom >nsafe and na>nb and iframe not in rmlist:rmlist.append(iframe)
         if len(rmlist)>0:
           print >> sys.stderr,"frames to remove", rmlist
           qrm=quippy.AtomsWriter(prefix+"_removed.xyz")
           for iframe in rmlist:
             qrm.write(al[iframe])

           rmlist=sorted(rmlist,reverse=True)
           for iframe in rmlist:
       #     print >>sys.stderr, "Deleting",iframe
              del al[iframe]
           qsafe=quippy.AtomsWriter(prefix+"_safe.xyz")
           for at in al:
             qsafe.write(at)
           print >>sys.stderr, "New Number of Frames",len(al.n)
      else:  
         rmlist=[]
         rmlist_ref=[]
         if rmfrom=="ref" : 
           for  iframe in range (len(al.n)):
             na=al[iframe].n
             if iframe not in rmlist:
              for jframe in range(len(alref.n)):
               if jframe not in rmlist_ref:
                 nb=alref[jframe].n
                 ncom=lcm(na,nb)
                 if ncom >nsafe  and  jframe not in rmlist_ref: rmlist_ref.append(jframe)
           if len(rmlist_ref)>0:
             print >> sys.stderr,"frames to remove from ref", rmlist_ref
             if ref_xyz.endswith('.xyz'): ref_xyz=ref_xyz[:-4]
             qrm=quippy.AtomsWriter(ref_xyz+"_removed.xyz")
             for iframe in rmlist_ref:
                qrm.write(alref[iframe])
             rmlist_ref=sorted(rmlist_ref,reverse=True)
             for iframe in rmlist_ref:
        #        print >>sys.stderr, "Deleting",iframe
                del alref[iframe]
             qsafe=quippy.AtomsWriter(ref_xyz+"_safe.xyz")
             for at in alref:
                qsafe.write(at)
 
             print >>sys.stderr, "New Number of Frames",len(alref.n)
           
  
         else: 
           for  iframe in range (len(alref.n)):
             na=alref[iframe].n
             if iframe not in rmlist_ref:
              for jframe in range(len(al.n)):
               if jframe not in rmlist:
                 nb=al[jframe].n
                 ncom=lcm(na,nb)
                 if ncom >nsafe  and  jframe not in rmlist: rmlist.append(jframe)
           if len(rmlist)>0:
             print >> sys.stderr,"frames to remove from src", rmlist
             qrm=quippy.AtomsWriter(prefix+"_removed.xyz")
             for iframe in rmlist:
                qrm.write(al[iframe])
             rmlist=sorted(rmlist,reverse=True)
             for iframe in rmlist:
         #       print >>sys.stderr, "Deleting",iframe
                del al[iframe]
             qsafe=quippy.AtomsWriter(prefix+"_safe.xyz")
             for at in al:
               qsafe.write(at)
             print >>sys.stderr, "New Number of Frames",len(al.n)

#    return
    print >> sys.stderr, "Computing SOAPs"
    # sets alchemical matrix
    if (alchemyrules=="none"):
       alchem = alchemy(mu=mu)
    else:
       r=alchemyrules.replace('"', '').strip()
       r=alchemyrules.replace("'", '').strip()
       r=ast.literal_eval(r)
       print >> sys.stderr, "Using Alchemy rules: ", r,"\n"
       alchem = alchemy(mu=mu,rules=r)
      
    sl = []
    iframe = 0      
    if verbose:
        qlog=quippy.AtomsWriter("log.xyz")
        slog=open("log.soap", "w")
      
    # determines reference kit    
    if usekit:
        if kit == "auto": 
            kit = {} 
            iframe=0
            for at in al:
                if envij == None or iframe in envij: 
                    sp = {} 
                    for z in at.z:     
                        if z in noatom or z in nocenter: continue  
                        if z in sp: sp[z]+=1
                        else: sp[z] = 1
                    for s in sp:
                        if not s in kit:
                            kit[s]=sp[s]
                        else:
                            kit[s]=max(kit[s], sp[s])
                iframe+=1
        iframe=0
        print >> sys.stderr, "Using kit: ", kit
    else: kit=None
     
    for at in al:
        if envij == None or iframe in envij:
            sys.stderr.write("Frame %d                              \r" %(iframe) )
            if verbose: qlog.write(at)

            # parses one of the structures, topping up atoms with isolated species if requested
            si = structure(alchem)
            si.parse(at, coff, nd, ld, gs, centerweight, nocenter, noatom, kit = kit)
            sl.append(si)
            if verbose:
                slog.write("# Frame %d \n" % (iframe))
                for sp, el in si.env.iteritems():
                    ik=0
                    for ii in el:
                        slog.write("# Species %d Environment %d \n" % (sp, ik))
                        ik+=1
                        for p, s in ii.soaps.iteritems():
                            slog.write("%d %d   " % p)
                            for si in s:
                                slog.write("%8.4e " %(si))                        
                            slog.write("\n")
          
        iframe +=1; 
      
    nf = len(sl)  
    nf_ref=nf 
    print >> sys.stderr, "Computing kernel matrix"
    # must fix the normalization of the similarity matrix!
    sys.stderr.write("Computing kernel normalization           \n")
    nrm = np.zeros(nf,float)
    for iframe in range (0, nf):           
        sii = structk(sl[iframe], sl[iframe], alchem, periodic, mode=kmode, fout=None, peps=permanenteps)        
        nrm[iframe]=sii        

    # If ref landmarks are given and rectangular matrix is the only desired output             
    if (ref_xyz !=""):
        print >> sys.stderr, "Computing SOAPs"
        # sets alchemical matrix
        alchem = alchemy(mu=mu)
        sl_ref = []
        iframe = 0
        if verbose:
            qlogref=quippy.AtomsWriter("log_ref.xyz")
            slogref=open("log_ref.soap", "w")

        # determines reference kit    
        if usekit:
            if kit == "auto":
                kit = {}
                iframe=0
                for at in alref:
                    if envij == None or iframe in envij:
                        sp = {}
                        for z in at.z:
                            if z in noatom or z in nocenter: continue
                            if z in sp: sp[z]+=1
                            else: sp[z] = 1
                        for s in sp:
                            if not s in kit:
                                kit[s]=sp[s]
                            else:
                                kit[s]=max(kit[s], sp[s])
                    iframe+=1
            iframe=0
            print >> sys.stderr, "Using kit: ", kit
        else: kit=None

        for at in alref:
            if envij == None or iframe in envij:
                sys.stderr.write("Frame %d                              \r" %(iframe) )
                if verbose: qlogref.write(at)

                # parses one of the structures, topping up atoms with isolated species if requested
                si = structure(alchem)
                si.parse(at, coff, nd, ld, gs, centerweight, nocenter, noatom, kit = kit)
                sl_ref.append(si)
                if verbose:
                    slog.write("# Frame %d \n" % (iframe))
                    for sp, el in si.env.iteritems():
                        ik=0
                        for ii in el:
                            slogref.write("# Species %d Environment %d \n" % (sp, ik))
                            ik+=1
                            for p, s in ii.soaps.iteritems():
                                slogref.write("%d %d   " % p)
                                for si in s:
                                    slogref.write("%8.4e " %(si))
                                slogref.write("\n")

            iframe +=1;

        nf_ref = len(sl_ref)
        print >> sys.stderr, "Computing kernel matrix"
        # must fix the normalization of the similarity matrix!
        sys.stderr.write("Computing kernel normalization           \n")
        nrm_ref = np.zeros(nf_ref,float)
        for iframe in range (0, nf_ref):           
            sii = structk(sl_ref[iframe], sl_ref[iframe], alchem, periodic, mode=kmode, fout=None, peps = permanenteps)        
            nrm_ref[iframe]=sii        

        sim = np.zeros((nf,nf_ref))
        sys.stderr.write("Computing Similarity Matrix           \n")
        
        if (nprocs<=1):
         for iframe in range(nf):
           sys.stderr.write("Matrix row %d                           \r" % (iframe))
           for jframe in range(nf_ref):
             sij = structk(sl[iframe], sl_ref[jframe], alchem, periodic, mode=kmode, fout=None, peps = permanenteps)
             sim[iframe][jframe]=sij/np.sqrt(nrm[iframe]*nrm_ref[jframe])
        else:    
        # multiple processors
            def dorow(irow, nf_ref, psim): 
                for jframe in range(0,nf_ref):
                    sij = structk(sl[iframe], sl_ref[jframe], alchem, periodic, mode=kmode,fout=None, peps = permanenteps)          
                    psim[irow*nf_ref+jframe]=sij/np.sqrt(nrm[irow]*nrm_ref[jframe])  
               
            proclist = []   
            psim = Array('d', nf*nf_ref, lock=False)      
            for iframe in range (0, nf):
                while(len(proclist)>=nprocs):
                    for ip in proclist:
                        if not ip.is_alive(): proclist.remove(ip)            
                        time.sleep(0.01)
                sp = Process(target=dorow, name="doframe proc", kwargs={"irow":iframe, "nf_ref":nf_ref, "psim": psim})  
                proclist.append(sp)
                sp.start()
                sys.stderr.write("Matrix row %d, %d active processes     \r" % (iframe, len(proclist)))
            
            # waits for all threads to finish
            for ip in proclist:
                while ip.is_alive(): ip.join(0.1)  
         
            # copies from the shared memory array to Sim.
            for iframe in range (0, nf):      
                for jframe in range(0,nf_ref):
                    sim[iframe,jframe]=psim[iframe*nf_ref+jframe]   
        #===================================================================            
                    
        fkernel = open(prefix+"_rect.k", "w")  
        fkernel.write("# OOS Kernel matrix for %s. Cutoff: %f  Nmax: %d  Lmax: %d  Atoms-sigma: %f  Mu: %f  Central-weight: %f  Periodic: %s  Kernel: %s  Ignored_Z: %s  Ignored_Centers_Z: %s alchemy rules: %s" % (filename, coff, nd, ld, gs, mu, centerweight, periodic, kmode, str(noatom), str(nocenter), alchemyrules) )
        if (usekit): fkernel.write( " Using reference kit: %s\n" % (str(kit)) )
        else: fkernel.write("\n")
        for iframe in range(0,nf):
            for x in sim[iframe][0:nf_ref]:
                fkernel.write("%16.8e " % (x))
            fkernel.write("\n")   
            
        if printsim:
            fsim = open(prefix+"_rect.sim", "w")  
            fsim.write("# OOS Distance matrix for %s. Cutoff: %f  Nmax: %d  Lmax: %d  Atoms-sigma: %f  Mu: %f  Central-weight: %f  Periodic: %s  Kernel: %s  Ignored_Z: %s  Ignored_Centers_Z: %s alchemy rules: %s" % (filename, coff, nd, ld, gs, mu, centerweight, periodic, kmode, str(noatom), str(nocenter), alchemyrules) )
            if (usekit): fsim.write( " Using reference kit: %s\n" % (str(kit)) )
            else: fsim.write("\n")
            for iframe in range(0,nf):
                for x in sim[iframe][0:nf_ref]:
                    fsim.write("%16.8e " % (np.sqrt(max(2-2*x,0))))
                fsim.write("\n")   

#=============================================================================
            
   
    elif (nlandmark>0):
        print >> sys.stderr, "##### FARTHEST POINT SAMPLING ######"
        print >> sys.stderr, "Selecting",nlandmark,"Frames from",nf, "Frames"
        print >> sys.stderr, "####################################"
         
        m = nlandmark
        sim = np.zeros((m,m))
        sim_rect=np.zeros((m,nf))
        dist_list=[]
        landmarks=[]         
        iframe=0       
#        iframe=randint(0,nf-1)  # picks a random frame
        iland=0
        landmarks.append(iframe)
        for jframe in range(nf):            
            sij = structk(sl[iframe], sl[jframe], alchem, periodic, mode=kmode, fout=None,peps = permanenteps)
            sim_rect[iland][jframe]=sij/np.sqrt(nrm[iframe]*nrm[jframe])
            dist_list.append(np.sqrt(max(0,2-2*sij))) # use kernel metric
        #for x in sim_rect[iland][:]:
        #    fsim.write("%8.4e " %(x))
        #fsim.write("\n")
        maxd=0.0
        for iland in range(1,m):
            maxd=0.0
            for jframe in range(nf):
                if(dist_list[jframe]>maxd):
                    maxd=dist_list[jframe]
                    maxj=jframe
            landmarks.append(maxj)
            
            sys.stderr.write("Landmark %5d    maxd %f                          \r" % (iland, maxd))
            iframe=maxj
            if (nprocs<=1):
             for jframe in range(nf):                
                sij = structk(sl[iframe], sl[jframe], alchem, periodic, mode=kmode, fout=None, peps = permanenteps)
                sim_rect[iland][jframe]=sij/np.sqrt(nrm[iframe]*nrm[jframe])
                dij = np.sqrt(max(0,2-2*sij))
                if(dij<dist_list[jframe]): dist_list[jframe]=dij
            else:
		      # multiple processors
              def docol(pdist,psim,iframe,jframe):                                
                  sij = structk(sl[iframe], sl[jframe], alchem, periodic, mode=kmode, fout=None, peps = permanenteps)
                  psim[jframe]=sij/np.sqrt(nrm[iframe]*nrm[jframe])
                  dij= np.sqrt(max(0,2-2*sij))
                  if(dij<dist_list[jframe]): pdist[jframe]=dist_list[jframe]-dij
               #   print iframe,jframe
               
              proclist = []   
              pdist = Array('d', nf, lock=False)
              psim = Array('d', nf, lock=False)
      #        pdist=0.0
              for jframe in range(nf): 
                 while(len(proclist)>=nprocs):
                    #print "proclist",proclist
                    for ip in proclist:
                        if not ip.is_alive(): proclist.remove(ip)            
                        time.sleep(0.01)
                 sp = Process(target=docol, name="docol proc", kwargs={"pdist":pdist,"psim":psim,"iframe":iframe,"jframe":jframe})  
                 proclist.append(sp)
                 sp.start()
                 sys.stderr.write("Landmark %d, Matrix row %d, %d active processes     \r" % (iland,jframe, len(proclist)))
             
                 # waits for all threads to finish
              for ip in proclist:
                   while ip.is_alive(): ip.join(0.1)  
         
                # copies from the shared memory array to Sim.
              for jframe in range(nf):
				   dist_list[jframe]=dist_list[jframe]-pdist[jframe]
				   sim_rect[iland][jframe]=psim[jframe]    
              #========================================================================        
              
              
        for iland in range(0,m):
            for jland in range(0,m):
                sim[iland,jland] = sim_rect[iland, landmarks[jland] ]
        
        landxyz=quippy.AtomsWriter(prefix+".landmarks.xyz")         
        landlist=open(prefix+".landmarks","w")
        landlist.write("# Landmark list\n")
        for iland in landmarks: 
            landxyz.write(al[iland])
            landlist.write("%d\n" % (iland))
            
        fkernel = open(prefix+".landmarks.k", "w")  
        fkernel.write("# Kernel matrix for %s. Cutoff: %f  Nmax: %d  Lmax: %d  Atoms-sigma: %f  Mu: %f  Central-weight: %f  Periodic: %s  Kernel: %s  Ignored_Z: %s  Ignored_Centers_Z: %s alchemy rules: %s" % (filename, coff, nd, ld, gs, mu, centerweight, periodic, kmode, str(noatom), str(nocenter), alchemyrules) )
        if (usekit): fkernel.write( " [ Using reference kit: %s\n" % (str(kit)) )
        else: fkernel.write("\n")
        for iframe in range(0,m):
            for x in sim[iframe][0:m]:
                fkernel.write("%16.8e " % (x))
            fkernel.write("\n")   
        fkernel.close()
        
        fkernel = open(prefix+".oos.k", "w")  
        for jframe in range(0,nf):
            for x in sim_rect[:,jframe]:
                fkernel.write("%16.8e " % (x))
            fkernel.write("\n")   
        fkernel.close()            
            
        if printsim:
            fsim = open(prefix+".landmarks.sim", "w")  
            fsim.write("# Distance matrix for %s. Cutoff: %f  Nmax: %d  Lmax: %d  Atoms-sigma: %f  Mu: %f  Central-weight: %f  Periodic: %s  Kernel: %s  Ignored_Z: %s  Ignored_Centers_Z: %s alchemy rules: %s" % (filename, coff, nd, ld, gs, mu, centerweight, periodic, kmode, str(noatom), str(nocenter), alchemyrules) )
            if (usekit): fsim.write( " [ Using reference kit: %s\n" % (str(kit)) )
            else: fsim.write("\n")
            for iframe in range(0,m):
                for x in sim[iframe][0:m]:
                    fsim.write("%16.8e " % (np.sqrt(max(2-2*x,0))))
                fsim.write("\n")   
            fsim.close()
            
            fsim = open(prefix+".oos.sim", "w")  
            for jframe in range(0,nf):
                for x in sim_rect[:,jframe]:
                    fsim.write("%16.8e " % (np.sqrt(max(2-2*x,0))))
                fsim.write("\n")   
            fsim.close()
            
    else:
        sim=np.zeros((nf,nf))

        if (nprocs<=1):
            # no multiprocess
            for iframe in range (0, nf):
                sim[iframe,iframe]=1.0
                for jframe in range(0,iframe):
                    if verbose:
                        fij = open(prefix+".environ-"+str(iframe)+"-"+str(jframe)+".dat", "w")
                    else: fij = None
                    if periodic: sys.stderr.write("comparing %3d, atoms cell with  %3d atoms cell: lcm: %3d \r" % (sl[iframe].nenv, sl[jframe].nenv, lcm(sl[iframe].nenv,sl[jframe].nenv))) 
                    sij = structk(sl[iframe], sl[jframe], alchem, periodic, mode=kmode, fout=fij, peps = permanenteps)          
                    sim[iframe][jframe]=sim[jframe][iframe]=sij/np.sqrt(nrm[iframe]*nrm[jframe])
                sys.stderr.write("Matrix row %d                           \r" % (iframe))
        else:      
            # multiple processors
            def dorow(irow, nf, psim): 
                for jframe in range(0,irow):
                    sij = structk(sl[iframe], sl[jframe], alchem, periodic, mode=kmode, peps = permanenteps)          
                    psim[irow*nf+jframe]=sij/np.sqrt(nrm[irow]*nrm[jframe])  
               
            proclist = []   
            psim = Array('d', nf*nf, lock=False)      
            for iframe in range (0, nf):
                sim[iframe,iframe]=1.0
                while(len(proclist)>=nprocs):
                    for ip in proclist:
                        if not ip.is_alive(): proclist.remove(ip)            
                        time.sleep(0.01)
                sp = Process(target=dorow, name="doframe proc", kwargs={"irow":iframe, "nf":nf, "psim": psim})  
                proclist.append(sp)
                sp.start()
                sys.stderr.write("Matrix row %d, %d active processes     \r" % (iframe, len(proclist)))
            
            # waits for all threads to finish
            for ip in proclist:
                while ip.is_alive(): ip.join(0.1)  
         
            # copies from the shared memory array to Sim.
            for iframe in range (0, nf):      
                for jframe in range(0,iframe):
                    sim[iframe,jframe]=sim[jframe,iframe]=psim[iframe*nf+jframe]
     
        fkernel = open(prefix+".k", "w")  
        fkernel.write("# Kernel matrix for %s. Cutoff: %f  Nmax: %d  Lmax: %d  Atoms-sigma: %f  Mu: %f  Central-weight: %f  Periodic: %s  Kernel: %s  Ignored_Z: %s  Ignored_Centers_Z: %s alchemy rules: %s" % (filename, coff, nd, ld, gs, mu, centerweight, periodic, kmode, str(noatom), str(nocenter), alchemyrules) )
        if (usekit): fkernel.write( " [ Using reference kit: %s\n" % (str(kit)) )
        else: fkernel.write("\n")
        for iframe in range(0,nf):
            for x in sim[iframe][0:nf]:
                fkernel.write("%16.8e " % (x))
            fkernel.write("\n")   
            
        if printsim:
            fsim = open(prefix+".sim", "w")  
            fsim.write("# Distance matrix for %s. Cutoff: %f  Nmax: %d  Lmax: %d  Atoms-sigma: %f  Mu: %f  Central-weight: %f  Periodic: %s  Kernel: %s  Ignored_Z: %s  Ignored_Centers_Z: %s alchemy rules: %s" % (filename, coff, nd, ld, gs, mu, centerweight, periodic, kmode, str(noatom), str(nocenter), alchemyrules) )
            if (usekit): fsim.write( " [ Using reference kit: %s\n" % (str(kit)) )
            else: fsim.write("\n")
            for iframe in range(0,nf):
                for x in sim[iframe][0:nf]:
                    fsim.write("%16.8e " % (np.sqrt(max(2-2*x,0))))
                fsim.write("\n")   
def gcd(a,b):
   if (b>a): a,b = b, a

   while (b):  a, b = b, a%b

   return a

def lcm(a,b):
   return a*b/gcd(b,a)

if __name__ == '__main__':
      parser = argparse.ArgumentParser(description="""Computes the similarity matrix between a set of atomic structures 
                           based on SOAP descriptors and an optimal assignment of local environments.""")
                           
      parser.add_argument("filename", nargs=1, help="Name of the LibAtom formatted xyz input file")
      parser.add_argument("--periodic", action="store_true", help="Matches structures with different atom numbers by replicating the environments")
      parser.add_argument("--exclude", type=str, default="", help="Comma-separated list of atom Z to be removed from the input structures (e.g. --exclude 96,101)")
      parser.add_argument("--nocenter", type=str, default="", help="Comma-separated list of atom Z to be ignored as environment centers (e.g. --nocenter 1,2,4)")
      parser.add_argument("--verbose",  action="store_true", help="Writes out diagnostics for the optimal match assignment of each pair of environments")   
      parser.add_argument("-n", type=int, default='8', help="Number of radial functions for the descriptor")
      parser.add_argument("-l", type=int, default='6', help="Maximum number of angular functions for the descriptor")
      parser.add_argument("-c", type=float, default='5.0', help="Radial cutoff")
      parser.add_argument("-g", type=float, default='0.5', help="Atom Gaussian sigma")
      parser.add_argument("-cw", type=float, default='1.0', help="Center atom weight")
      parser.add_argument("--mu", type=float, default='0.0', help="Extra penalty for comparing to missing atoms")
      parser.add_argument("--usekit", action="store_true", help="Computes the least commond denominator of all structures and uses that as a reference state")      
      parser.add_argument("--kit", type=str, default="auto", help="Dictionary-style kit specification (e.g. --kit '{4:1,6:10}'")
      parser.add_argument("--alchemy_rules", type=str, default="none", help='Dictionary-style rule specification in quote (e.g. --alchemy_rules "{(6,7):1,(6,8):1}"')
      parser.add_argument("--kernel", type=str, default="match", help="Global kernel mode (e.g. --kernel average")      
      parser.add_argument("--permanenteps", type=float, default="0.0", help="Tolerance level for approximate permanent (e.g. --permanenteps 1e-4")     
      parser.add_argument("--distance", action="store_true", help="Also prints out similarity (as kernel distance)")
      parser.add_argument("--np", type=int, default='1', help="Use multiple processes to compute the kernel matrix")
      parser.add_argument("--ij", type=str, default='', help="Compute and print diagnostics for the environment similarity between frames i,j (e.g. --ij 3,4)")
      parser.add_argument("--nlandmarks", type=int,default='0',help="Use farthest point sampling method to select n landmarks. std output is n x n matrix. The n x N rectangular matrix is stored in file sim-rect.dat and the selected landmark frames are stored in landmarks.xyz file")     
      parser.add_argument("--prefix", type=str, default='', help="Prefix for output files (defaults to input file name)")
      parser.add_argument("--refxyz", type=str, default='', help="ref xyz file if you want to compute the rectangular matrix contaning distances from ref configurations")
      parser.add_argument("--nsafe", type=int, default=0, help="Max allowed number of atoms for replication. for Only for Peridoc system with match kernel. Remove a frame if it is causing lcm to grow higher than nsafe ")
      parser.add_argument("--delfrom", type=str, default='ref', help="(ref/src) Delete frames from ref or src considering nsafe value. Only for Peridoc system with match kernel. Remove a frame deom src/ref if it is causing lcm to grow higher than nsafe ")
      
           
      args = parser.parse_args()

      if args.exclude == "":
         noatom = []
      else: 
         noatom = map(int,args.exclude.split(','))
       
      if args.nocenter == "":
         nocenter = []
      else: 
         nocenter = map(int,args.nocenter.split(','))   
            
      nocenter = sorted(list(set(nocenter+noatom)))
       
      if (args.verbose and args.np>1): raise ValueError("Cannot write out diagnostics when running parallel jobs") 
          
      if args.ij == "":
         envij=None
      else:
         envij=tuple(map(int,args.ij.split(",")))
   
               
      main(args.filename, nd=args.n, ld=args.l, coff=args.c, gs=args.g, mu=args.mu, centerweight=args.cw, periodic=args.periodic, usekit=args.usekit, kit=args.kit,alchemyrules=args.alchemy_rules, kmode=args.kernel, permanenteps=args.permanenteps, noatom=noatom, nocenter=nocenter, nprocs=args.np, verbose=args.verbose, envij=envij, prefix=args.prefix, nlandmark=args.nlandmarks, printsim=args.distance,ref_xyz=args.refxyz,nsafe=args.nsafe,rmfrom=args.delfrom)<|MERGE_RESOLUTION|>--- conflicted
+++ resolved
@@ -7,26 +7,17 @@
 # atom number and kinds, and sports the infrastructure for introducing an
 # alchemical similarity kernel to match different atomic species
 
-<<<<<<< HEAD
 import quippy
 import sys, time,ast
-=======
-import sys, time
->>>>>>> 19c02635
 from multiprocessing import Process, Value, Array
 import argparse
 from random import randint
 from libmatch.environments import alchemy, environ
 from libmatch.structures import structk, structure
 import numpy as np
-<<<<<<< HEAD
 from copy import copy 
 def main(filename, nd, ld, coff, gs, mu, centerweight, periodic, kmode, permanenteps, nocenter, noatom, nprocs, verbose=False, envij=None, usekit=False, kit="auto",alchemyrules="none", prefix="",nlandmark=0, printsim=False,ref_xyz="",nsafe=0,rmfrom='ref'):
-=======
-import quippy
-
-def main(filename, nd, ld, coff, gs, mu, centerweight, periodic, kmode, permanenteps, nocenter, noatom, nprocs, verbose=False, envij=None, usekit=False, kit="auto", prefix="",nlandmark=0, printsim=False,ref_xyz="",nsafe=0,rmfrom='ref'):
->>>>>>> 19c02635
+
     print >>sys.stderr, "    ___  __    _____  ___  ____  __  __ ";
     print >>sys.stderr, "   / __)(  )  (  _  )/ __)(_  _)(  \/  )";
     print >>sys.stderr, "  ( (_-. )(__  )(_)( \__ \ _)(_  )    ( ";
