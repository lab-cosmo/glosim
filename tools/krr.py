#!/usr/bin/env python

# compute kernel ridge regression for a data set given a kernel matrix
# and a vector of the observed properties. syntax:
# $  krr.py <kernel.dat> <properties.dat> [ options ]

import argparse
import numpy as np
import sys

def segfind(cp, cs):
    a = 0
    b = len(cp)    
    while (b-a)>1:
        c = int((b+a)/2)
        if cs<cp[c]:
            b = c
        else:
            a = c
    if cs < cp[a]:
        return a
    else:
        return b
        
def cur(kernel,tol=1.0e-4):

    U, S, V = np.linalg.svd(kernel)
    rank = list(S > tol).count(True) / 2
    S[rank:] = 0.0
    S = np.diag(S)
    Ap = np.dot(np.dot(U,S),V)
    p = np.sum(V[0:rank,:]**2, axis=0) / rank
    return p

def randomsubset(ndata, nsel, plist=None):    
    if nsel > ndata:
        raise ValueError("Cannot select data out of thin air")
    if nsel == ndata: 
        return np.asarray(range(ndata))
    cplist = np.zeros(ndata)
    if plist is None:
        plist = np.ones(ndata, float)
        
    # computes initial cumulative probability distr.
    cplist[0]=plist[0] 
    for i in xrange(1,ndata):
        cplist[i]=cplist[i-1]+plist[i]
    
    rdata = np.zeros(nsel, int)
    for i in xrange(nsel):
        csel = np.random.uniform() * cplist[-1]
        isel = segfind(cplist, csel)
        rdata[i] = isel
        psel = plist[isel]
        for j in xrange(isel,ndata):
            cplist[j] -= psel
    return rdata

def main(kernels, props, kweights, mode, trainfrac, csi, sigma, ntests, ttest, savevector="", refindex="", inweights=""):

    trainfrac=float(trainfrac) 
    csi = float(csi)
    sigma = float(sigma)
    ntests = int(ntests)
    ttest=float(ttest)
    if (mode == "sequential" or mode == "all") and ntests>1:
        raise ValueError("No point in having multiple tests when using determininstic train set selection")

    np.random.seed(12345) #!TODO MAKE IT AN OPTION

<<<<<<< HEAD
    if kweights == "":
        kweights = np.ones(len(kernels))
    else:
        kweights = np.asarray(kweights.split(","),float)
    kweights /= kweights.sum()
    # reads kernel(s)
    print "# Using kernels ", kernels, " with weights ", kweights
    kij = np.loadtxt(kernels[0]) * kweights[0]
    for i in xrange(1,len(kernels)):
       kij += np.loadtxt(kernels[i]) * kweights[i]
=======
    if mode=="manual":
       mtrain = np.loadtxt("train.idx")
    # reads kernel
    kij = np.loadtxt(kernel)
>>>>>>> e7a1fd13
    nel = len(kij)

    # heuristics to see if this is a kernel or a similarity matrix!!
    
    if kij[0,0]<1e-8:
        kij *= kij # builds square distance matrix
        ssum = kij.sum(axis=0)/nel # row sum (matrix should be symmetric so same as col sum!
        for i in xrange(nel):
            kij[i,:]-=ssum
            kij[:,i]-=ssum
        kij += ssum.sum()/nel
        kij *= -0.5
        
    
    # reads index, if available
    if refindex == "":
        rlabs = np.asarray(range(nel), int)
    else:
        rlabs = np.loadtxt(refindex,dtype=int)
        if len(rlabs) != nel:
            raise ValueError("Reference index size mismatch")
    
    if inweights == "":
        lweights = np.ones(nel,float)
    else:
        lweights = np.loadtxt(inweights, dtype=float);
        lweights *= nel/lweights.sum()
        
    # first hyperparameter - we raise the kernel to a positive exponent to make it sharper or smoother
    kij = kij**csi
    
    # reads properties
    p = np.loadtxt(props)
    
    # chooses test
    testmae=0
    trainmae=0
    truemae=0
    testrms=0
    trainrms=0
    truerms=0
    testsup=0
    trainsup=0
    truesup=0
    ctrain=0
    ctest=0
    ctrue=0
    
    if mode == "all" :
            tp = p[:]
            tk = kij[:][:].copy()
            vp = np.var(tp) # variance of the property subset (to be size consistent!)            
            vk = np.trace(tk)/len(tp)
            n = len(tp)
            lweight = np.ones(n,np.float64)
            print >> sys.stderr, "Regularization shift ", sigma**2 * vk/vp
            for i in xrange(len(tp)):
                tk[i,i]+=sigma**2 * vk/vp/ lweights[i]  # diagonal regularization times weight!
            tc = np.linalg.solve(tk, tp)
            krp = np.dot(kij[:,:],tc)
            mae=abs(krp[:]-p[:]).sum()/len(p)
            rms=np.sqrt(((krp[:]-p[:])**2).sum()/len(p))
            sup=abs(krp[:]-p[:]).max()             
            print "# train-set MAE: %f RMS: %f SUP: %f" % (mae, rms, sup)
            ltrain = range(nel)            
    else: 
        np.set_printoptions(threshold=10000)
        ntrain = int(trainfrac*nel)
        if mode == "manual": ntrain=len(mtrain)
        ntrue = int(ttest*nel)        

        for itest in xrange(ntests):        
            ltest = np.zeros(nel-ntrain-ntrue,int)
            ltrain = np.zeros(ntrain,int)
            
            # if specified, select some elements that are completely ignored from both selection and training
            ltrue = np.zeros(ntrue, int)
            psel = np.ones(nel,float)
            if ntrue > 0:
                ltrue = randomsubset(nel, ntrue)
                psel[ltrue] = 0.0
            if mode == "random":
                ltrain[:] = randomsubset(nel, ntrain, psel)
            elif mode == "manual":
                ltrain[:] = mtrain
            elif mode == "sequential":
                ltrain[:] = range(ntrain)
            elif mode == "fps":            
                isel=int(np.random.uniform()*nel)
                while isel in ltrue:
                    isel=int(np.random.uniform()*nel)
                    
                ldist = 1e100*np.ones(nel,float)
                imin = np.zeros(nel,int) # index of the closest FPS grid point
                ltrain[0]=isel
                nontrue = np.setdiff1d(range(nel), ltrue)
                for nsel in xrange(1,ntrain):
                    dmax = 0
                    imax = 0       
                    for i in nontrue:
                        # numerical error can lead to negative d2
                        d2 = kij[i,i]+kij[isel,isel]-2*kij[i,isel]
                        if d2 >= 0:
                            dsel = np.sqrt(d2) #don't assume kernel is normalised
                        elif d2 < -1e-3:
                            print 'Might have a problem with the kernel matrix: ', d2
                        else:
                            dsel = 0.
                        if dsel < ldist[i]:
                           imin[i] = nsel-1                    
                           ldist[i] = dsel
                        if ldist[i] > dmax:
                            dmax = ldist[i]; imax = i
                    print "selected ", isel, " distance ", dmax
                    isel = imax
                    ltrain[nsel] = isel
                
                for i in xrange(nel):
                    if i in ltrue: continue   
                    # numerical error can lead to negative d2
                    d2 = kij[i,i]+kij[isel,isel]-2*kij[i, isel]
                    if d2 >= 0:
                        dsel = np.sqrt(d2) #don't assume kernel is normalised
                    elif d2 < -1e-3:
                        print 'Might have a problem with the kernel matrix'
                    else:
                        dsel = 0.                 
                    
                  #  dsel = np.sqrt(1.0-kij[i, isel])
                    if dsel < ldist[i]:
                        imin[i] = nsel-1
                        ldist[i] = dsel
                    if ldist[i] > dmax:
                        dmax = ldist[i]; imax = i
            
            k = 0
            for i in xrange(nel):
                if not i in ltrain and not i in ltrue: 
                    ltest[k] = i
                    k += 1
                
            tp = p[ltrain]
            vp = np.var(tp) # variance of the property subset (to be size consistent!)            
            tk = kij[ltrain][:,ltrain].copy()
            vk = np.trace(tk)/len(ltrain)
            # the kernel should represent the variance of the energy (in a GAP interpretation) 
            # and sigma^2 the estimate of the noise variance. However we want to keep a "naked kernel" so
            # we can then estimate without bringing around the variance. So the problem would be
            # (vp*N/Tr(tk) tk + sigma^2 I )^-1 p = w
            # but equivalently we can write 
            # ( tk + sigma^2 *tr(tk)/(N vp) I )^-1 p = w            
            
            print >> sys.stderr, "Regularization shift ", sigma**2 * vk/vp

            for i in xrange(len(ltrain)):
                tk[i,i]+=sigma**2 * vk/vp/lweights[i]  # diagonal regularization times weight!
            tc = np.linalg.solve(tk, tp)
            krp = np.dot(kij[:,ltrain],tc)   

            mae=abs(krp[ltest]-p[ltest]).sum()/len(ltest)
            rms=np.sqrt(((krp[ltest]-p[ltest])**2).sum()/len(ltest))
            sup=abs(krp[ltest]-p[ltest]).max()
            print "# run: %d test-set MAE: %f RMS: %f SUP: %f" % (itest, mae, rms, sup)
            

            testmae += abs(krp[ltest]-p[ltest]).sum()/len(ltest)
            trainmae += abs(krp[ltrain]-p[ltrain]).sum()/len(ltrain)
            if ntrue>0: truemae += abs(krp[ltrue]-p[ltrue]).sum()/len(ltrue)
            testrms += np.sqrt(((krp[ltest]-p[ltest])**2).sum()/len(ltest))
            trainrms += np.sqrt(((krp[ltrain]-p[ltrain])**2).sum()/len(ltrain))
            if ntrue>0: truerms += np.sqrt(((krp[ltrue]-p[ltrue])**2).sum()/len(ltrue))
            testsup+=abs(krp[ltest]-p[ltest]).max()
            trainsup+=abs(krp[ltrain]-p[ltrain]).max()
            if ntrue>0: truesup+=abs(krp[ltrue]-p[ltrue]).max()
            ctrain+=len(ltrain)
            ctest+=len(ltest)
            ctrue+=len(ltrue)
                    
            for i in xrange(nel):
               if i in ltrain: 
                   lab = "TRAIN "
               elif i in ltrue:
                   lab = "TRUE "
               else: lab = "TEST"
               print i, p[i], krp[i], lab 

        print "# KRR results (%d tests, %f training p., %f test p.): csi=%f  sigma=%f " % (ntests, ctrain/ntests, ctest/ntests, csi, sigma),(" weights_file=%s" % inweights if inweights!="" else "")
        print "# Train points MAE=%f  RMSE=%f  SUP=%f" % (trainmae/ntests, trainrms/ntests, trainsup/ntests)
        print "# Test points  MAE=%f  RMSE=%f  SUP=%f " % (testmae/ntests, testrms/ntests, testsup/ntests)
        if len(ltrue) > 0: 
            print "# True test points  MAE=%f  RMSE=%f  SUP=%f " % (truemae/ntests, truerms/ntests, truesup/ntests)
    
    if savevector:
        fname=open(savevector,'w')
        commentline=' Train Vector from kernel matrix: '+kernel+' and properties from '+ props + ' selection mode: '+mode+' : Csi, sigma = ' + str(csi) +' , '+ str(sigma)
        np.savetxt(fname,np.asarray([tc, ltrain, rlabs[ltrain]]).T,fmt=("%24.15e", "%10d", "%10d"),header=commentline)
        fname.close()

if __name__ == '__main__':
    parser = argparse.ArgumentParser(description="""Computes KRR and analytics based on a kernel matrix and a property vector.""")
                           
    parser.add_argument("--kernel", nargs='+', help="Kernel matrix (more than one can be read!)")      
    parser.add_argument("--props", nargs='+', help="Property file")
    parser.add_argument("--kweights", default="", type=str, help="Comma-separated list of kernel weights (when multiple kernels are provided)")
    parser.add_argument("--mode", type=str, default="random", help="Train point selection (e.g. --mode all / sequential / random / fps / cur / manual")      
    parser.add_argument("-f", type=float, default='0.5', help="Train fraction")
    parser.add_argument("--truetest", type=float, default='0.0', help="Take these points out from the selection procedure")
    parser.add_argument("--csi", type=float, default='1.0', help="Kernel scaling")
    parser.add_argument("--sigma", type=float, default='1e-3', help="KRR regularization. In units of the properties. ")
    parser.add_argument("--ntests", type=int, default='1', help="Number of tests")
    parser.add_argument("--pweights", type=str, default="", help="Apply prior weights to the data points, reading them from the file. The weights will be normalized to sum to N.")
    parser.add_argument("--refindex",  type=str, default="", help="Structure indices of the kernel matrix (useful when dealing with a subset of a larger structures file)")        
    parser.add_argument("--saveweights",  type=str, default="", help="Save the train-set weights vector in file")    
    
    args = parser.parse_args()
    
    main(kernel=args.kernel, props=args.props, kweights=args.kweights, mode=args.mode, trainfrac=args.f, csi=args.csi, 
         sigma=args.sigma, ntests=args.ntests, ttest=args.truetest,savevector=args.saveweights, refindex=args.refindex, inweights=args.pweights)<|MERGE_RESOLUTION|>--- conflicted
+++ resolved
@@ -67,8 +67,8 @@
         raise ValueError("No point in having multiple tests when using determininstic train set selection")
 
     np.random.seed(12345) #!TODO MAKE IT AN OPTION
-
-<<<<<<< HEAD
+    if mode=="manual":
+       mtrain = np.loadtxt("train.idx")
     if kweights == "":
         kweights = np.ones(len(kernels))
     else:
@@ -79,12 +79,6 @@
     kij = np.loadtxt(kernels[0]) * kweights[0]
     for i in xrange(1,len(kernels)):
        kij += np.loadtxt(kernels[i]) * kweights[i]
-=======
-    if mode=="manual":
-       mtrain = np.loadtxt("train.idx")
-    # reads kernel
-    kij = np.loadtxt(kernel)
->>>>>>> e7a1fd13
     nel = len(kij)
 
     # heuristics to see if this is a kernel or a similarity matrix!!
